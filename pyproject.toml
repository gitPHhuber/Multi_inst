--- conflicted
+++ resolved
@@ -25,17 +25,17 @@
 ]
 
 [project.scripts]
-<<<<<<< HEAD
+
 "multi-inst" = "multi_inst.cli.__main__:main"
 "multi-inst-gui" = "multi_inst.gui.app:main"
-=======
+
 
 multi-inst = "multi_inst.cli.__main__:main"
-=======
+
 
 
 multi-inst-gui = "multi_inst.gui.app:main"
->>>>>>> 452482cf
+
 
 [tool.setuptools.packages.find]
 where = ["."]
