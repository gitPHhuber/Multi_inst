"""FastAPI application for the Multi Inst agent."""

from __future__ import annotations

import platform
from typing import Any, Dict

from fastapi import FastAPI, HTTPException, WebSocket, WebSocketDisconnect
from fastapi.middleware.cors import CORSMiddleware
from starlette.websockets import WebSocketState

from .. import __version__
from ..core.runtime import SessionManager
<<<<<<< HEAD
from ..io.ports import PortDescriptor, PortFilterConfig, list_ports
=======
from ..io.ports import PortFilterConfig, list_ports
>>>>>>> ef7fbc85
from .models import (
    InfoResponse,
    PortInfo,
    PortsResponse,
    SnapshotResponse,
    StartRequest,
    StartResponse,
    StopRequest,
    StopResponse,
)

app = FastAPI(title="Multi Inst Agent", version=__version__)
app.add_middleware(
    CORSMiddleware,
    allow_origins=["*"],
    allow_methods=["*"],
    allow_headers=["*"],
)

manager = SessionManager()
<<<<<<< HEAD


def _build_port_filter(req: StartRequest) -> PortFilterConfig:
    return PortFilterConfig(
        enforce_whitelist=req.enforce_whitelist,
        include_simulated=req.include_simulator or req.simulate,
    )


def _fmt_hex(value: int | None) -> str | None:
    return f"0x{value:04x}" if value is not None else None


def _as_port_info(descriptor: PortDescriptor) -> PortInfo:
    def _clean(value: str | None) -> str | None:
        if value is None:
            return None
        value = value.strip()
        return value or None

    name = _clean(descriptor.manufacturer) or _clean(descriptor.product)
    description = _clean(descriptor.description)
    return PortInfo(
        device=descriptor.device,
        name=name,
        description=description,
        vid=_fmt_hex(descriptor.vid),
        pid=_fmt_hex(descriptor.pid),
        whitelisted=bool(descriptor.whitelisted),
        simulated=bool(descriptor.simulated),
        reason=descriptor.reason,
=======


def _build_port_filter(req: StartRequest) -> PortFilterConfig:
    return PortFilterConfig(
        enforce_whitelist=req.enforce_whitelist,
        include_simulated=req.include_simulator or req.simulate,
>>>>>>> ef7fbc85
    )


@app.get("/v1/info", response_model=InfoResponse)
def get_info() -> InfoResponse:
    ports = [_as_port_info(port) for port in list_ports()]
    return InfoResponse(version=__version__, os=platform.platform(), ports=ports)


@app.get("/v1/ports", response_model=PortsResponse)
def get_ports() -> PortsResponse:
    ports = [_as_port_info(port) for port in list_ports()]
    return PortsResponse(ports=ports)


@app.post("/v1/start", response_model=StartResponse)
async def start_session(req: StartRequest) -> StartResponse:
    session = manager.start_session(
        req.ports,
        req.baud,
        req.profile,
        req.mode,
        req.auto,
        req.simulate,
        req.out_dir,
        _build_port_filter(req),
        req.duration,
    )
    return StartResponse(session_id=session.id)


@app.post("/v1/stop", response_model=StopResponse)
async def stop_session(req: StopRequest) -> StopResponse:
    await manager.stop_session(req.session_id)
    return StopResponse(ok=True)


@app.get("/v1/snapshot", response_model=SnapshotResponse)
async def get_snapshot(session_id: str) -> SnapshotResponse:
    try:
        session = manager.get_session(session_id)
    except KeyError:
        raise HTTPException(status_code=404, detail="session not found")
    return SnapshotResponse(session_id=session_id, devices=session.snapshot())


@app.websocket("/v1/stream")
async def stream(ws: WebSocket, session_id: str) -> None:
    await ws.accept()
    try:
        session = manager.get_session(session_id)
    except KeyError:
        await ws.close(code=4004)
        return
    try:
        while True:
            if ws.application_state == WebSocketState.DISCONNECTED:
                break
            try:
                event = await session.queue.get()
            except Exception:  # pragma: no cover - defensive
                continue
            await ws.send_json(event)
    except WebSocketDisconnect:
        return


@app.post("/v1/retest", response_model=StopResponse)
async def retest_device(session_id: str, uid: str) -> StopResponse:
    try:
        session = manager.get_session(session_id)
    except KeyError:
        raise HTTPException(status_code=404, detail="session not found")
    try:
        await session.retest(uid)
    except KeyError:
        raise HTTPException(status_code=404, detail="device not found")
    return StopResponse(ok=True)


@app.get("/v1/report/{uid}")
async def get_report(uid: str) -> Dict[str, Any]:
    report = manager.reports.get(uid)
    if not report:
        raise HTTPException(status_code=404, detail="report not found")
    return report<|MERGE_RESOLUTION|>--- conflicted
+++ resolved
@@ -11,11 +11,9 @@
 
 from .. import __version__
 from ..core.runtime import SessionManager
-<<<<<<< HEAD
+
 from ..io.ports import PortDescriptor, PortFilterConfig, list_ports
-=======
-from ..io.ports import PortFilterConfig, list_ports
->>>>>>> ef7fbc85
+
 from .models import (
     InfoResponse,
     PortInfo,
@@ -36,7 +34,7 @@
 )
 
 manager = SessionManager()
-<<<<<<< HEAD
+
 
 
 def _build_port_filter(req: StartRequest) -> PortFilterConfig:
@@ -68,14 +66,7 @@
         whitelisted=bool(descriptor.whitelisted),
         simulated=bool(descriptor.simulated),
         reason=descriptor.reason,
-=======
 
-
-def _build_port_filter(req: StartRequest) -> PortFilterConfig:
-    return PortFilterConfig(
-        enforce_whitelist=req.enforce_whitelist,
-        include_simulated=req.include_simulator or req.simulate,
->>>>>>> ef7fbc85
     )
 
 
